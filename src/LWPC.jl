module LWPC

<<<<<<< HEAD
using Printf, Random
using JSON3, CSV

using ..PropagationModelPrep
using ..PropagationModelPrep: LMP
using ..LMP

mutable struct ProcessInfo
    inputidx::Int
    process::Union{Base.Process,Nothing}
    starttime::Float64

    ProcessInfo() = new(0,nothing,0.0)
end
start!(p::ProcessInfo) = (p.starttime = time())
elapsed(p::ProcessInfo) = time() - p.starttime

=======
using Distributed
using JSON3, CSV, DataFrames, Printf
using UUIDs

using ..PropagationModelPrep
using ..PropagationModelPrep: rounduprange, unwrap!, LMP
using ..LMP
>>>>>>> 4cf7cf3a

"""
    run(file, computejob; submitjob=true, savefile=true)
    run(input, computejob; submitjob=true, savefile=true)

Generate the input files and run the LWPC code for the scenario described by `file` with the
compute parameters defined by `computejob`. If `file` does not contain a `BatchInput` and
`submitjob` is `false`, then the input files are created but LWPC is not run.

The output is written to a `.json` file if `savefile` is `true`.

If `computejob` is a `LocalParallel`, it is assumed that there exist directories named
"C:\\LWPCv21_0" to "C:\\LWPCv21_N" where "N" is `computejob.numnodes`. In each directory
it is assumed there is an associated executable "lwpm0.exe" to "lwpmN.exe". The `computejob`
should have `exefile = C:\\LWPCv21\\lwpm.exe`.
"""
function run(file::String, computejob; submitjob=true, savefile=true)
    isfile(file) || error("$file is not a valid file name")

    s = LMP.parse(file)

    run(s, computejob; submitjob=submitjob, savefile=savefile)
end

function run(input, computejob; submitjob=true, savefile=true)
    rundir = computejob.rundir

    if !isdir(rundir)
        # Create rundir if it doesn't exist
        newpath = abspath(rundir)
        @info "Creating $newpath"
        mkpath(newpath)
    end

    output = build_runjob(input, computejob; submitjob=submitjob)

    if savefile
        json_str = JSON3.write(output)

        open(joinpath(rundir, input.name*"_lwpc.json"), "w") do f
            write(f, json_str)
        end
    end

    return output
end

"""
    build(input, computejob)

Write LWPC `.inp` and `.ndx` files.
"""
function build(input::BasicInput, computejob)
    if computejob.runname != input.name
        @info "Updating computejob runname to $(input.name)"
        computejob.runname = input.name
    end

    writeinp(input, computejob)
    writendx(input, computejob)

    return nothing
end

"""
    randtransmittername()

Return a random ten character `'a':'z'` string to be used as a transmitter name.

If the scenario transmitter frequency doesn't match up with an existing transmitter name
in LWPC's xmtr.lis, LWPC will break.
"""
randtransmittername() = randstring('a':'z', 10)

"""
    writeinp(input, computejob)
"""
function writeinp(input::BasicInput, computejob)
    exepath = computejob.exefile
    lwpcpath, exename = splitdir(exepath)
    runname = computejob.runname

<<<<<<< HEAD
    freq = input.frequency/1e3  # in kHz
    max_range = ceil(Int, maximum(input.output_ranges)/1e3)  # convert to km
    diffrange = diff(input.output_ranges)
=======
    freq = s.frequency/1e3  # in kHz
    max_range = ceil(Int, maximum(s.output_ranges)/1e3)  # convert to km
    diffrange = diff(s.output_ranges)
>>>>>>> 4cf7cf3a
    drange = trunc(Int, diffrange[1]/1e3)  # in km
    length(unique(round.(diffrange))) == 1 || @info "Using drange = $drange km"

    if length(input.segment_ranges) == 1
        homogeneous = true
        beta = only(input.betas)
        hprime = only(input.hprimes)
        ionosphere = "homogeneous exponential $beta $hprime"
    else
        homogeneous = false
        ionosphere = "range exponential $runname"
    end
<<<<<<< HEAD
    
=======

    # Using uuid1() as transmitter name because otherwise if freq doesn't match up with an
    # existing transmitter name in xmtr.lis, it will break
>>>>>>> 4cf7cf3a
    endline = "\n"
    open(joinpath(lwpcpath, "cases", runname*".inp"), "w") do f
        write(f, "file-mds    Output\\", endline)
        write(f, "file-lwf    Output\\", endline)
        write(f, "file-prf    cases\\", endline)
        write(f, "file-ndx    cases\\", endline)
        write(f, "case-id     $runname", endline)
        write(f, "tx          $runname", endline)
<<<<<<< HEAD
        write(f, "tx-data     $(randtransmittername())  $freq  0.0  0.0  100.0  0.0  0.000  0.0", endline)
=======
        write(f, "tx-data     $(uuid1())  $freq  0.0  0.0  100.0  0.0  0.000  0.0", endline)
>>>>>>> 4cf7cf3a
        write(f, "receivers   0.0000  0.0000", endline)
        write(f, "range-max   $max_range", endline)
        write(f, "ionosphere  $ionosphere", endline)
        write(f, "rx-data     vertical 0", endline)
        write(f, "lwf-vs-distance $max_range $drange", endline)
        write(f, "mc-options  full-wave 50 true", endline)
        write(f, "print-lwf   1", endline)
        write(f, "lwflds", endline)
        write(f, "preseg", endline)
        for i in eachindex(input.segment_ranges)
            # NOTE: According to LWPC manual, b_mag is Tesla, but it appears to actually
            # be Gauss. Also, rounded up because exactly 0 is not supported

            r = round(Int, input.segment_ranges[i]/1e3)  # dist in km
            b_az = rad2deg(input.b_azs[i])  # deg east of north
            b_dip = rad2deg(input.b_dips[i])  # deg from horizontal
            b_mag = round(input.b_mags[i]*1e4, digits=6, RoundUp)
            gsigma = round(input.ground_sigmas[i], digits=6)
            gepsr = input.ground_epsrs[i]
            beta = round(input.betas[i], digits=3)
            hprime = round(input.hprimes[i], digits=3)

            preseg_str = @sprintf(" %d,%.1f,%.1f,%.6f,-1,%.6f,%d,,%.3f,%.3f",
                r, b_az, b_dip, b_mag, gsigma, gepsr, beta, hprime)

            write(f, preseg_str, endline)
        end
        write(f, " 40000", endline)
        write(f, "start", endline)
        write(f, "quit")
    end

    return nothing
end

"""
    writendx(input, computejob)
"""
function writendx(input::BasicInput, computejob)
    exepath = computejob.exefile
    lwpcpath, exename = splitdir(exepath)
    runname = computejob.runname

    endline = "\n"
    open(joinpath(lwpcpath, "cases", runname*".ndx"), "w") do f
        for i in eachindex(input.segment_ranges)
            r = round(Int, input.segment_ranges[i]/1e3)  # dist in km
            beta = round(input.betas[i], digits=3)
            hprime = round(input.hprimes[i], digits=3)

            write(f, "$r $beta $hprime", endline)
        end
    end

    return nothing
end

"""
    deletefiles(lwpcpath, runname)
    deletefiles(computejob)

Delete any files that might already exist in LWPC "Output" folder and the `.log` file for
`runname`.
"""
function deletefiles(lwpcpath, runname)
    output_files = readdir(joinpath(lwpcpath, "Output"))
    for file in output_files
        if splitext(basename(file))[1] == runname
            outfilepath = joinpath(lwpcpath, "Output", file)
            isfile(outfilepath) && rm(outfilepath)
        end
    end

    logfilepath = joinpath(lwpcpath, "cases", runname*".log")
    isfile(logfilepath) && rm(logfilepath)
end
deletefiles(computejob) = deletefiles(splitdir(computejob.exefile)[1], computejob.runname)

"""
    runjob(computejob)

Run the `computejob` and return the associated `Process`.
"""
function runjob(computejob::Local)
    exepath = computejob.exefile
    lwpcpath, exename = splitdir(exepath)
    runname = computejob.runname

    deletefiles(lwpcpath, runname)

    inputname = joinpath("cases", runname)

    cmd = Cmd(`$exename $inputname`; dir=lwpcpath)
    process = Base.run(cmd; wait=false)  # run asynchronously

    return process
end

"""
    build_runjob(input::BasicInput, computejob; submitjob=true)

Construct the LWPC files for `input`, and if `submitjob` is true, run LWPC and return results
as a `BasicOutput`.

No matter if `computejob` is parallel or not, `input::BasicInput` will be run with a single
process.
"""
function build_runjob(input::BasicInput, computejob; submitjob=true)
    exefile, exeext = splitext(computejob.exefile)
    lwpcpath, exefilename = splitdir(exefile)

    build(input, computejob)

    if submitjob
        output = BasicOutput()
        output.name = input.name
        output.description = input.description
        output.datetime = input.datetime

        t0 = time()
        process = runjob(computejob)
        completed = false
        while !completed && (time() - t0 < computejob.walltime)
            if process_exited(process)
                dist, amp, phase = readlog(joinpath(lwpcpath, "cases", input.name*".log"))
                dist *= 1e3  # convert to m
                phase .= deg2rad.(phase)  # convert from deg to rad

                # Strip last index of each field because they're 0 (and then inf)
                output.output_ranges = round.(dist, digits=-3)  # fix floating point, rounded to nearest km
                output.amplitude = amp
                output.phase = phase

                completed = true
            else
                sleep(0.1)
            end
        end
        if !completed
            @warn "LWPC time limit exceeded"

            output.output_ranges = [NaN]
            output.amplitude = [NaN]
            output.phase = [NaN]
        end
    else
        output = nothing
    end

    return output
end

"""
    build_runjob(inputs::BatchInput, computejob; submitjob=true)

For each of `inputs.inputs`, construct the input files and run LWPC, returning results as a
`BatchOutput{BasicOutput}`.

If `computejob` is a `LocalParallel`, it is assumed that there exist directories named
"C:\\LWPCv21_0" to "C:\\LWPCv21_N" where "N" is `computejob.numnodes`. In each directory
it is assumed there is an associated executable "lwpm0.exe" to "lwpmN.exe". The `computejob`
should have `exefile = C:\\LWPCv21\\lwpm.exe`.

!!! note
    The `submitjob` argument is ignored if `computejob` is `LocalParallel`.
"""
function build_runjob(inputs::BatchInput{BasicInput}, computejob::LocalParallel; submitjob=true)
    exefile, exeext = splitext(computejob.exefile)
    lwpcpath, exefilename = splitdir(exefile)

    numinputs = length(inputs.inputs)

    batch = BatchOutput{BasicOutput}()
    batch.name = inputs.name
    batch.description = inputs.description
    batch.datetime = inputs.datetime
    batch.outputs = Vector{BasicOutput}(undef, numinputs)
    
    completed = falses(numinputs)
    processes = Tuple(ProcessInfo() for i in 1:computejob.numnodes)
    for (inputidx, input) in enumerate(inputs.inputs)
        submitted = false
        while !submitted
            for (pid, proc) in enumerate(processes)
                newlwpcpath = lwpcpath*"_"*string(pid-1)
                newexefile = joinpath(newlwpcpath, exefilename*string(pid-1)*exeext)
                ii = proc.inputidx

                if isnothing(proc.process)
                    # Process is available, can assign immediately
                    @debug "Process $pid is `nothing`"

                    cj = Local(input.name, newlwpcpath, newexefile, computejob.walltime)

                    build(input, cj)
                    proc.inputidx = inputidx
                    start!(proc)
                    proc.process = runjob(cj)
                    submitted = true
                    @debug "Input $inputidx submitted"
                    break
                elseif process_exited(proc.process)
                    # Process is completed
                    @debug "Process $pid has status exited"

                    dist, amp, phase = readlog(joinpath(newlwpcpath, "cases", inputs.inputs[ii].name*".log"))
                    dist *= 1e3  # convert to m
                    phase .= deg2rad.(phase)  # convert from deg to rad

                    output = BasicOutput()
                    output.name = inputs.inputs[ii].name
                    output.description = inputs.inputs[ii].description
                    output.datetime = inputs.inputs[ii].datetime

                    # Strip last index of each field because they're 0 (and then inf)
                    output.output_ranges = round.(dist, digits=-3)  # fix floating point, rounded to nearest km
                    output.amplitude = amp
                    output.phase = phase

                    batch.outputs[ii] = output
                    completed[ii] = true
                    @debug "Input $ii is completed"

                    # Start next process
                    cj = Local(input.name, newlwpcpath, newexefile, computejob.walltime)
                    build(input, cj)
                    proc.inputidx = inputidx
                    start!(proc)
                    proc.process = runjob(cj)
                    submitted = true
                    @debug "Input $inputidx submitted"
                    break
                elseif elapsed(proc) > computejob.walltime
                    # Process timed out
                    @warn "LWPC time limit exceeded"
                    @debug "Process $pid has exceeded walltime"
                    
                    kill(proc.process)

                    output = BasicOutput()
                    output.name = inputs.inputs[ii].name
                    output.description = inputs.inputs[ii].description
                    output.datetime = inputs.inputs[ii].datetime

                    output.output_ranges = [NaN]
                    output.amplitude = [NaN]
                    output.phase = [NaN]

                    batch.outputs[ii] = output
                    completed[ii] = true
                    @debug "Input $ii is completed"

                    # Start the next process
                    cj = Local(input.name, newlwpcpath, newexefile, computejob.walltime)
                    build(input, cj)
                    proc.inputidx = inputidx
                    start!(proc)
                    proc.process = runjob(cj)
                    submitted = true
                    @debug "Input $inputidx submitted"
                    break
                end
            end
            sleep(0.1)
        end
    end

    @debug "All inputs submitted"
    @debug "$(count(completed)) inputs completed"

    # Remaining results
    while any(!, completed)
        for (pid, proc) in enumerate(processes)
            isnothing(proc.process) && continue

            newlwpcpath = lwpcpath*"_"*string(pid-1)
            ii = proc.inputidx
            if !completed[ii] && process_exited(proc.process)
                dist, amp, phase = readlog(joinpath(newlwpcpath, "cases", inputs.inputs[ii].name*".log"))
                dist *= 1e3  # convert to m
                phase .= deg2rad.(phase)  # convert from deg to rad

                output = BasicOutput()
                output.name = inputs.inputs[ii].name
                output.description = inputs.inputs[ii].description
                output.datetime = inputs.inputs[ii].datetime

                # Strip last index of each field because they're 0 (and then inf)
                output.output_ranges = round.(dist, digits=-3)  # fix floating point, rounded to nearest km
                output.amplitude = amp
                output.phase = phase

                batch.outputs[ii] = output
                completed[ii] = true
            elseif elapsed(proc) > computejob.walltime
                # Process timed out
                @warn "LWPC time limit exceeded"
                    
                kill(proc.process)

                output = BasicOutput()
                output.name = inputs.inputs[ii].name
                output.description = inputs.inputs[ii].description
                output.datetime = inputs.inputs[ii].datetime

                output.output_ranges = [NaN]
                output.amplitude = [NaN]
                output.phase = [NaN]

                batch.outputs[ii] = output
                completed[ii] = true
            end
        end
        sleep(0.1)
    end

    @debug "Final: All $(count(completed)) inputs completed"

    return batch
end

function build_runjob(inputs::BatchInput{BasicInput}, computejob::Local; submitjob=true)
    exefile, exeext = splitext(computejob.exefile)
    lwpcpath, exefilename = splitdir(exefile)

    batch = BatchOutput{BasicOutput}()
    batch.name = inputs.name
    batch.description = inputs.description
    batch.datetime = inputs.datetime
    batch.outputs = Vector{BasicOutput}(undef, length(inputs.inputs))
    
    for i in eachindex(inputs.inputs)
        cj = Local(inputs.inputs[i].name, computejob.rundir, computejob.exefile, computejob.walltime)
        o = build_runjob(inputs.inputs[i], cj; submitjob=submitjob)
        batch.outputs[i] = o
    end

    return batch
end

"""
    readlog(file)

Return vectors `(dist, amp, phase)` read from the log named `file`.

These are the raw values (no unit conversions) from LWPC.
"""
function readlog(file)
    # Search for first and last line of data
    lines = readlines(file)
    firstdataline = findfirst(startswith.(lines, "  dist   amplitude  phase")) + 1
    lastdataline = findfirst(startswith.(lines, "nc nrpt bearng")) - 1
    skiplastlines = length(lines) - lastdataline

    # Read log file
    raw = CSV.File(file; skipto=firstdataline, footerskip=skiplastlines,
                   delim=' ', ignorerepeated=true, header=false,
                   silencewarnings=true)

    # Stack the columns together
    dist = vcat(raw.Column1, raw.Column4, raw.Column7)
    amp = vcat(raw.Column2, raw.Column5, raw.Column8)
    phase = vcat(raw.Column3, raw.Column6, raw.Column9)

    # Clean up end of the last column
    delidxs = ismissing.(dist)  # assuming these are at the end
    delidxs[findfirst(delidxs)-1] = true  # last valid entry is at receiver distance
    deleteat!(dist, delidxs)
    deleteat!(amp, delidxs)
    deleteat!(phase, delidxs)

    # If phase gets above 9999 deg in log file, there is no space between amp and phase
    if count(ismissing.(amp)) != count(ismissing.(phase))
        for i in eachindex(phase)
            if ismissing(phase[i])
                phase[i] = parse(Float64, amp[i][end-9:end])  # phase is 10000.0000
                amp[i] = parse(Float64, amp[i][1:end-10])
            end
        end
        # Other elements in the same column will also be string type
        for i in eachindex(amp)
            if amp[i] isa String
                amp[i] = parse(Float64, amp[i])
            end
        end
    end

    return dist, amp, phase
end

<<<<<<< HEAD
=======
function process(jsonfile, computejob::ComputeJob)
    s = LMP.parse(jsonfile)

    return process(s, computejob)
end

function process(s::BasicInput, computejob::ComputeJob)
    exepath = computejob.exefile
    lwpcpath, exename = splitdir(exepath)
    runname = computejob.runname
    rundir = computejob.rundir

    name = s.name
    description = s.description
    datetime = s.datetime

    dist, amp, phase = readlog(joinpath(lwpcpath, "cases", runname*".log"))
    dist *= 1e3  # convert to m

    output = BasicOutput()
    output.name = name
    output.description = description
    output.datetime = datetime

    # Strip last index of each field because they're 0 (and then inf)
    output.output_ranges = round.(dist, digits=-3)  # fix floating point, rounded to nearest km
    output.amplitude = amp
    output.phase = phase

    # Save output
    json_str = JSON3.write(output)

    open(joinpath(rundir,name*"_lwpc.json"), "w") do f
        write(f, json_str)
    end

    return output
end

function process(jsonfile, computejob::LocalParallel)
    s = LMP.parse(jsonfile)

    return process(s, computejob)
end

function process(s::BatchInput{BasicInput}, computejob::LocalParallel)
    lwpcfile, ext = splitext(computejob.exefile)
    lwpcpath, lwpcfilename = splitdir(lwpcfile)

    batch = BatchOutput{BasicOutput}()
    batch.name = s.name
    batch.description = s.description
    batch.datetime = Dates.now()

    for n in 1:nprocs()
        newlwpcpath = lwpcpath*"_"*string(n)

        for i in eachindex(s.inputs)
            runname = s.inputs[i].name
            logfile = joinpath(newlwpcpath, "cases", runname*".json")

            if isfile(logfile)
                dist, amp, phase = readlog(logfile)
                dist *= 1e3  # convert to m

                output = BasicOutput()
                output.name = name
                output.description = description
                output.datetime = datetime

                # Strip last index of each field because they're 0 (and then inf)
                output.output_ranges = round.(dist, digits=-3)  # fix floating point, rounded to nearest km
                output.amplitude = amp
                output.phase = phase

                push!(batch.outputs, output)
            end
        end
    end

    # Save output
    json_str = JSON3.write(batch)

    open(joinpath(computejob.rundir, computejob.name*"_lwpc.json"), "w") do f
        write(f, json_str)
    end

    return batch
end

>>>>>>> 4cf7cf3a
end  # module<|MERGE_RESOLUTION|>--- conflicted
+++ resolved
@@ -1,6 +1,5 @@
 module LWPC
 
-<<<<<<< HEAD
 using Printf, Random
 using JSON3, CSV
 
@@ -18,15 +17,6 @@
 start!(p::ProcessInfo) = (p.starttime = time())
 elapsed(p::ProcessInfo) = time() - p.starttime
 
-=======
-using Distributed
-using JSON3, CSV, DataFrames, Printf
-using UUIDs
-
-using ..PropagationModelPrep
-using ..PropagationModelPrep: rounduprange, unwrap!, LMP
-using ..LMP
->>>>>>> 4cf7cf3a
 
 """
     run(file, computejob; submitjob=true, savefile=true)
@@ -109,15 +99,10 @@
     lwpcpath, exename = splitdir(exepath)
     runname = computejob.runname
 
-<<<<<<< HEAD
     freq = input.frequency/1e3  # in kHz
     max_range = ceil(Int, maximum(input.output_ranges)/1e3)  # convert to km
     diffrange = diff(input.output_ranges)
-=======
-    freq = s.frequency/1e3  # in kHz
-    max_range = ceil(Int, maximum(s.output_ranges)/1e3)  # convert to km
-    diffrange = diff(s.output_ranges)
->>>>>>> 4cf7cf3a
+
     drange = trunc(Int, diffrange[1]/1e3)  # in km
     length(unique(round.(diffrange))) == 1 || @info "Using drange = $drange km"
 
@@ -129,14 +114,8 @@
     else
         homogeneous = false
         ionosphere = "range exponential $runname"
-    end
-<<<<<<< HEAD
-    
-=======
-
-    # Using uuid1() as transmitter name because otherwise if freq doesn't match up with an
-    # existing transmitter name in xmtr.lis, it will break
->>>>>>> 4cf7cf3a
+    end    
+
     endline = "\n"
     open(joinpath(lwpcpath, "cases", runname*".inp"), "w") do f
         write(f, "file-mds    Output\\", endline)
@@ -145,11 +124,8 @@
         write(f, "file-ndx    cases\\", endline)
         write(f, "case-id     $runname", endline)
         write(f, "tx          $runname", endline)
-<<<<<<< HEAD
         write(f, "tx-data     $(randtransmittername())  $freq  0.0  0.0  100.0  0.0  0.000  0.0", endline)
-=======
-        write(f, "tx-data     $(uuid1())  $freq  0.0  0.0  100.0  0.0  0.000  0.0", endline)
->>>>>>> 4cf7cf3a
+
         write(f, "receivers   0.0000  0.0000", endline)
         write(f, "range-max   $max_range", endline)
         write(f, "ionosphere  $ionosphere", endline)
@@ -540,97 +516,4 @@
     return dist, amp, phase
 end
 
-<<<<<<< HEAD
-=======
-function process(jsonfile, computejob::ComputeJob)
-    s = LMP.parse(jsonfile)
-
-    return process(s, computejob)
-end
-
-function process(s::BasicInput, computejob::ComputeJob)
-    exepath = computejob.exefile
-    lwpcpath, exename = splitdir(exepath)
-    runname = computejob.runname
-    rundir = computejob.rundir
-
-    name = s.name
-    description = s.description
-    datetime = s.datetime
-
-    dist, amp, phase = readlog(joinpath(lwpcpath, "cases", runname*".log"))
-    dist *= 1e3  # convert to m
-
-    output = BasicOutput()
-    output.name = name
-    output.description = description
-    output.datetime = datetime
-
-    # Strip last index of each field because they're 0 (and then inf)
-    output.output_ranges = round.(dist, digits=-3)  # fix floating point, rounded to nearest km
-    output.amplitude = amp
-    output.phase = phase
-
-    # Save output
-    json_str = JSON3.write(output)
-
-    open(joinpath(rundir,name*"_lwpc.json"), "w") do f
-        write(f, json_str)
-    end
-
-    return output
-end
-
-function process(jsonfile, computejob::LocalParallel)
-    s = LMP.parse(jsonfile)
-
-    return process(s, computejob)
-end
-
-function process(s::BatchInput{BasicInput}, computejob::LocalParallel)
-    lwpcfile, ext = splitext(computejob.exefile)
-    lwpcpath, lwpcfilename = splitdir(lwpcfile)
-
-    batch = BatchOutput{BasicOutput}()
-    batch.name = s.name
-    batch.description = s.description
-    batch.datetime = Dates.now()
-
-    for n in 1:nprocs()
-        newlwpcpath = lwpcpath*"_"*string(n)
-
-        for i in eachindex(s.inputs)
-            runname = s.inputs[i].name
-            logfile = joinpath(newlwpcpath, "cases", runname*".json")
-
-            if isfile(logfile)
-                dist, amp, phase = readlog(logfile)
-                dist *= 1e3  # convert to m
-
-                output = BasicOutput()
-                output.name = name
-                output.description = description
-                output.datetime = datetime
-
-                # Strip last index of each field because they're 0 (and then inf)
-                output.output_ranges = round.(dist, digits=-3)  # fix floating point, rounded to nearest km
-                output.amplitude = amp
-                output.phase = phase
-
-                push!(batch.outputs, output)
-            end
-        end
-    end
-
-    # Save output
-    json_str = JSON3.write(batch)
-
-    open(joinpath(computejob.rundir, computejob.name*"_lwpc.json"), "w") do f
-        write(f, json_str)
-    end
-
-    return batch
-end
-
->>>>>>> 4cf7cf3a
 end  # module